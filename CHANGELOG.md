# Changelog
All notable changes to this project will be documented in this file.

The format is based on [Keep a Changelog](https://keepachangelog.com/en/1.0.0/),
and this project, at least loosely, adheres to [Semantic Versioning](https://semver.org/spec/v2.0.0.html).

## Unreleased
### Changed
- model.phase() now defaults to abs_phase=True when TZR* params are in the model
- TOAs no longer need to be grouped by observatory
- removed explicit download of IERS and leapsecond data (handled now by astropy)
- The default version of TT(BIPM) uses BIPM2021
### Added
- logging now needs to be setup explicitly
- Color-by-jump mode for pintk
- `pytest-xdist` now allows `pytest -n auto` to use all cores on the machine to run tests in parallel; `make test` now does this.
- Added the ability to write clock files in TEMPO or TEMPO2 format
- Added examples of how to write a par file to tutorials
- Added `TimingModel.write_parfile()`
<<<<<<< HEAD
- Added generator for iterating over like items in an array
- Added iterator to iterate over observatory groups
=======
- Clock files are now searched for in the directory PINT_CLOCK_OVERRIDE
- Clock files are now searched for in the online global repository
- You can export the clock files you are using with `export_all_clock_corrections()`
- You can request that all your clock files be updated and loaded into the cache with `update_clock_files()` 
- The `temp_cache` fixture that runs tests with an empty, scratch Astropy cache
>>>>>>> cd4a0232
### Fixed
- INCLUDE lines in tim files are now relative to the location of the tim file (bug #1269)
### Changed
- Required version of python updated to 3.8

## [0.8.8] 2022-05-26
### Added
- Warning when A1DOT parameter used with DDK model
- Added the limits="warn" or limits="error" to get_TOAs to select handling of uncorrected TOAs
- Added functions in pint.observatory to request the status of PINT's available clock corrections
- Added the ability to query clock correction files or observatories for their last corrected MJD
- Added an example showing how to check the status of your clock corrections
### Fixed
- WLS fitters no longer ignore EFAC/EQUAD (bug #1226)
### Changed
- Clock correction files that are entirely missing are handled the same way as TOAs past the end of a clock correction file
- Observatory objects can now note that their clock correction files include a bogus "99999" (or similar) entry at the end
- Clock correction files are now checked for being in order (necessary for PINT's interpolation to function)
- Observatories using TEMPO-format clock files now refer to the clock file (for example time_ao.dat) rather than via time.dat
- Observatories that don't use clock corrections (for example CHIME uses GPS time directly) just use an empty list of clock correction files rather than files containing only zeros
- Updated Jodrell clock corrections to include post-1997
- DDK model will now use ICRS or ECL coordinates depending on what the input model is

## [0.8.6 == 0.8.7] 2022-05-10
### Added
- Added computation of other Kopeikin solutions (`solutions = model.alternative_solutions()`)
- Added computation of extra parameters in gridding
- Added gridding based on tuples of parameters (not just regular mesh)
- Added passing of extra parameters to gridding fitter
- Added option to photonphase to compute phases using polycos
- New `colorize()` function in `pint.utils` which can be used for string and unicode output
- Split out get_derived_params() from get_summary() in fitter.py.  Can be used other places.
- `pintk` can now automatically select the right fitter, and can otherwise specify fitter from the command-line or a dropdown
- automatic fitter selection available with standard API as well
- added tempo(2) par/tim output to `pintk` 
- added icon to `pintk`
### Fixed
- Huge number of bugs and improvements to `pintk`, and some to `pintempo`
- Multiple bug fixes in get_summary()/get_derived_params(), especially for binary calculations
- DMDATA now an integer for tempo/tempo2 parfile output
### Changed
- Changed logging to use `loguru`
- Changed to floating point format and added color for correlation matrix output
- prefix parameters no longer inherit frozen status
- Updated clock files for GBT (`time_gbt.dat`) and GPS to UTC conversion (`gps2utc.clk`) with new entries

## [0.8.5] 2022-02-24
### Added
- Added support for Chandra and Swift event data in photonphase.py
### Fixed
- Attempt to fix documentation build by removing very slow notebooks
- Improved compatibility with TEMPO/Tempo2 parfiles
- Fixed handling of Swift and Chandra FITS files (PR #1157)
- Cleaned up some deprecated usages
### Changed
- Gridding code now allows options to be supplied and other parameters to be returned (PR #1173)

## [0.8.4] 2021-10-06
### Fixed
- 0.8.3 was tagged without an updated CHANGELOG. This fixes that.
- Now ensures T2CMETHOD is IAU2000B if it is set at all; likewise DILATEFREQ and TIMEEPH (PR #970)
- Merging TOAs objects now ensures that their index columns don't overlap (PR #1029)
- change_dmepoch now works even if DMEPOCH is not set (PR #1025)
- Fixed factor of 2 error in d_phase_d_toa() (PR #1129)
- Fixed change_binary_epoch (PR #1120)
### Added
- DownhillWLSFitter, DownhillGLSFitter, WidebandDownhillFitter are new Fitters that are more careful about convergence than the existing ones (PR #975)
- Fitters have a .is_wideband boolean attribute (PR #975)
- TOAs now have a .renumber() method to simplify their index column (PR #1029)
- TOAs objects have a .alias_translation attribute to allow them to output TEMPO-compatible observatory names (PR #1017)
- TimingModel objects now remember which alias their parameters were called when read in and write those out by default; this can be overridden with the .use_aliases() method to ensure PINT-default or TEMPO-compatible names. (PR #1017)
- New function utils.info_string() to return information about the PINT run (user, version, OS, optional comments).  This is run during TOA output to tim file or model output to par file by default, but can be suppressed by setting include_info=False (PR #1069)
- New functions for calculations of post-Keplerian parameters (PR #1088)
- New tutorial for simulating data and making a mass-mass plot (PR #1096)
- Added better axis scaling to pintk (PR #1116)
### Changed
- Changed observatory coordinates for CHIME, AO, EFF, and JB (PRs #1143, #1145)
- get_groups() is renamed to get_clusters() and is no longer automatically called during TOA creation.  Can still be run manually, with the gap specified.  Addition of a clusters column to the TOA.table object is optional (PR #1070)
- Some functions from utils.py are now in derived_quantities.py (PR #1102)
- Data for tutorials etc. and clock files are now installed properly, with locations retrievable at runtime (PR #1103)
- Changed from using astropy logging to python logging (PR #1093)
- Code coverage reports are now informational and don't cause CI to fail (PRs #1085, #1087)
- API for TOA flags significantly changes, now only hold strings and allow fancy indexing (PR #1074)

## [0.8.2] - 2021-01-27
### Fixed
- Now preserves the name column in tempo2 files (PR #926)
- Make_fake_toas now uses ephemeris and other settings from the model (PR #926)
- Fix dof bug when updating TOAs (PR #955)
### Added
- get_TOAs can read and cache multiple .tim files (PR #926)
- pickling can be done manually with load_pickle and save_pickle (PR #926)
- TOAs can be checked against the files they were loaded from with check_hashes() (PR #926)
- TOAs can now be checked for equality with == (PR #926)
- Add bounds checking for spacecraft obs and other changes (PR #961)
- Added script/notebook to reproduce profiling tables from PINT paper (PR #934)
### Changed
- Improvements to pulse numbering and track mode
- Removed all __future__ stuff that supported Python 2 (PR #946)

## [0.8.1] - 2021-01-07
### Fixed
- Right click to delete TOAs in pintk now works
- Added exception if orbit extrapolates for satellite observatories
- Fixed Actions to compute and upload coverage
- Doc building fixes
- Fixed badges in README
- Added GitHub Actions for CI testing
- Fix setup.cfg to disable Py2.7 support
- Fixed bug in
### Removed
- Removed two unused files
- Removed use of Travis-CI
### Changed
- Sped up some tests
### Added
- Added Python 3.9 support
- Added DMX support functions add_DMX_range() and remove_DMX_range()
- Improvements to make_fake_toas() to support wideband TOAs

## [0.8] - 2020-12-21
### Fixed
- Fixed an indentation bug in Wideband TOA fitting.
- The CombinedResidual class has API change on the get_data_error(), child residueal class in save as dictionary.
### Removed
- Removed Python 2.7 support from travis and tox testing suites and from requirements files
- Removed "landscape" code checker since that package is no longer supported by its author
- Removed scale_by_F0 and scaled_by_F0 as they did not do what they were intended to (PR #861)
### Fixed
- Fixed bug in processing of PHASE commands in .tim file. They are now applied even if pulse numbers are not being used
- Substantial speed increase in Residuals calculation due to removal of redundant phase calculation
- Fixed bug that prevented reading Parkes-format TOAs
- Fixed bug in solar wind model that prevented fitting
- Fix pintempo script so it will respect JUMPs in the TOA file.
- Uncertainties are no longer set to zero if some TOAs lack EFACs. (PR #890)
- Fixed solar wind calculation (PR #894)
- RMS functions in pintk code are now correct (PR #876)
- Fixed orbital phase calculations on ELL1 (PR #795)
### Added
- Added merge_TOAs() function in pint.toa to merge compatible TOAs instances (PR #908)
- Added a get_model_and_toas() function in model_builder to read both, including model-based commands affecting the TOAs (PR #889)
- Added ability to load TOAs including relevant commands (e.g. EPHEM, CLOCK, PLANET_SHAPIRO) from a timing model in get_TOAs() (PR #889)
- Added metadata to observatory definition, to keep track of the data origin
- Added other bipm???? files from TEMPO2
- Added ability to find observatories in [astropy](https://github.com/astropy/astropy-data/blob/gh-pages/coordinates/sites.json) if not present in PINT
- Added is_binary property, and orbital_phase() and conjunction() methods to the timing model
- Allow fitting for either or (not both) of a glitch epoch or its phase
- Added support for -padd flag on TOAs to add phase turns to individual TOAs (matching TEMPO and Tempo2)
- Added caching of TZRMJD TOA to speed up and prevent repeated INFO prints about applying clock corrections
- Added check to ensure clock files are ordered by MJD since interpolation assumes that
- Added ability to disable subtracting mean from residuals
- Added track_mode to Residuals to select pulse number tracking without needing the model to have TRACK -2
- Added support for wideband-TOA fitting (Pennucci 2019).
- Added START and FINISH parameters as MJDParameters to timing_model. They are now modified after a fit and are displayed with a model's .par file output.
- Added solar_angle calculation (PR #892)
- Added parameters to TimingModel to support TEMPO/TEMPO2 compatible par files. (PR #900)
- Added position vectors to Neptune (PR #901)
- Added checking for TOAs in DMX bins and other similar parameters, if free (PR #874)
- Added PiecewiseSpindown model, for spindown correction lasting for a given MJD range
### Changed
- New observatories will no longer overwrite existing ones silently.  Will either raise ValueError or require overwrite=True
- Large speed increase when using Ecliptic coordinates
- Changed Residuals so that use_weighted_mean and subtract_mean are attributes set on initialization
- Refactored code for orbiting observatories, most now share a single class, see observatory/satellite_obs.py
- Fixed 2mus amplitude bug in TT to TDB conversion for orbiting observatories.
- Changed requirements to astropy>=4.0
- get_model can now read from file-like, including StringIO, objects (handy for testing) (PR #871)
- WidebandDMResiduals now support access to their parts through .toa and .dm attributes (PR #861)
- Fitters now update the fitted model to record things like EPHEM used for the TOAs (PR #900)
- EFACs and EQUADs can be set independently from each other now. (PR #890)
- WLSFitter and GLSFitter and WidebandTOAFitter can now report degenerate parameter combinations (PR #874)
- Raise an exception if the DDK model is provided with SINI (PR #864)
- Free parameters on models can now be set by assigning to model.free_params (PR #871)
- Deprecated chi2_reduced in favor of reduced_ch2 (which we already had) (PR #859)
- TimingModel objects now act like dictionaries of their parameters (PR #855)
- Notebooks are stored in a more convenient format and are now downloadable from the PINT documentation (PR #849)
- TOAs objects now support fancy indexing to select subsets (PR #844)
- Fitters can now respect pulse numbers (PR #814)
- Updated clock files (PR #835)
- Pickles are now (partially) recomputed if the ephemeris or other settings change (PR #838)
- Default BIPM version is BIPM2019 (was BIPM2015)
## [0.7.0] - 2020-05-27
### Changed
- Changed units of Phase to be u.dimensionless_unscaled instead of u.cycle, which was confusing
- Added checkbox to enable/disable random model plotting in GUI
- Changed algorithm for basic dmx_ranges() function.
- Renamed old dmx_ranges() to dmx_ranges_old() and fix bug under Python 2.7
### Added
- Added safety check so for pickled TOAs to ensure they were created with same PINT version
- Added unit tests for Phase()
- Added __mul__ and __rmul__ to Phase() class
- Added observatory locations for LST and MAGIC gamma-ray observatories
### Fixed
- Fixed missing clock correction info when unpickling TOAs object
- Fixed some bugs in GUI plotting
- Fixed units usage in test that used TimeDelta

## [0.6.3] - 2020-05-04
### Added
- Added pmtot() convenience function
- Added dmxstats() utility function
- Added chisq gridding utilities
### Fixed
- Cleaned up some unnecessary warnings in tests
### Changed
- Defer updating IERS B from when pint is imported to when erfautils is imported (for conda testing)
- Fixed installation instructions in README

## [0.6.2] - 2020-05-04
### Changed
- Removed deprecated pytest-runner from setup.cfg

## [0.6.1] - 2020-04-30
### Added
- Added dmx_ranges to compute DMX bins and build a Component
- Add function to compute epoch averaged residuals based on ECORR
- Added model comparison pretty printer
- Added functions to change PEPOCH, DMEPOCH, and binary epoch
- Aded dmxparse function
- Added code to ensure that IERS B table is up to date
- Added fitter.print_summary()
### Changed
- Changed API for adding and removing model components
- Increased minimum version required for numpy
- Change calculation of positions and velocities to use astropy
- Changed the way scaled parameters like PBDOT are handled (no longer scales units)
- Reworked tutorial notebooks in docs
- Changed random_models to return list of models
- Adjusted logging to have fewer unnecessary INFO messages
### Removed
- Remove Python 3.5 support
### Fixed
- Fixed incorrect calculation of degrees of freedom in fit
- Fixed incorrect uncertainties on RAJ, DECJ
- Fix some bugs when adding JUMPs
- Fixed bug in zima plotting
- Fixed bug in Powell fitter (actually accommodate upstream issue with scipy)

## [0.5.7] - 2020-03-16
### Added
- First release using PyPI
- Initial entry in CHANGELOG<|MERGE_RESOLUTION|>--- conflicted
+++ resolved
@@ -17,16 +17,13 @@
 - Added the ability to write clock files in TEMPO or TEMPO2 format
 - Added examples of how to write a par file to tutorials
 - Added `TimingModel.write_parfile()`
-<<<<<<< HEAD
 - Added generator for iterating over like items in an array
 - Added iterator to iterate over observatory groups
-=======
 - Clock files are now searched for in the directory PINT_CLOCK_OVERRIDE
 - Clock files are now searched for in the online global repository
 - You can export the clock files you are using with `export_all_clock_corrections()`
 - You can request that all your clock files be updated and loaded into the cache with `update_clock_files()` 
 - The `temp_cache` fixture that runs tests with an empty, scratch Astropy cache
->>>>>>> cd4a0232
 ### Fixed
 - INCLUDE lines in tim files are now relative to the location of the tim file (bug #1269)
 ### Changed
