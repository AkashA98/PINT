--- conflicted
+++ resolved
@@ -6,18 +6,12 @@
 
 ## Unreleased
 ### Added
-<<<<<<< HEAD
 - logging now needs to be setup explicitly
 - Color-by-jump mode for pintk
-### Fixed
-### Changed
-=======
 - Iterator to loop over observatories for TOAs
 ### Fixed
 ### Changed
 - Removed requirement to keep TOAs grouped
-
->>>>>>> db7e63aa
 
 ## [0.8.8] 2022-05-26
 ### Added
