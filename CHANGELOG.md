--- conflicted
+++ resolved
@@ -6,18 +6,12 @@
 
 ## Unreleased
 ### Changed
-<<<<<<< HEAD
 ### Added
 - Can initialize observatories with lat/lon/altitude
 - Can output observatories as JSON
-=======
 - Can extract single TOAs as length=1 table
-### Added
->>>>>>> f17ff97d
 ### Fixed
 - global clock files now emit a warning instead of an exception if expired and the download fails
-### Added
-### Fixed
 - dmxparse outputs to dmxparse.out if save=True
 
 ## [0.9.1] 2022-08-12
