--- conflicted
+++ resolved
@@ -5,15 +5,11 @@
 and this project, at least loosely, adheres to [Semantic Versioning](https://semver.org/spec/v2.0.0.html).
 
 ## Unreleased
-<<<<<<< HEAD
 ### Changed
 - model.phase() now defaults to abs_phase=True when TZR* params are in the model
-=======
 ### Added
 - logging now needs to be setup explicitly
 ### Fixed
-### Changed
->>>>>>> ae3c88a5
 
 ## [0.8.8] 2022-05-26
 ### Added
