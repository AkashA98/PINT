--- conflicted
+++ resolved
@@ -5,14 +5,6 @@
 and this project, at least loosely, adheres to [Semantic Versioning](https://semver.org/spec/v2.0.0.html).
 
 ## Unreleased
-<<<<<<< HEAD
-=======
-### Changed
-- model.phase() now defaults to abs_phase=True when TZR* params are in the model
-- TOAs no longer need to be grouped by observatory
-- removed explicit download of IERS and leapsecond data (handled now by astropy)
-- The default version of TT(BIPM) uses BIPM2021
->>>>>>> 1aff37f2
 ### Added
 - logging now needs to be setup explicitly
 - Color-by-jump mode for pintk
@@ -30,6 +22,7 @@
 ### Fixed
 - INCLUDE lines in tim files are now relative to the location of the tim file (bug #1269)
 ### Changed
+- TOAs no longer need to be grouped by observatory
 - model.phase() now defaults to abs_phase=True when TZR* params are in the model
 - removed explicit download of IERS and leapsecond data (handled now by astropy)
 - The default version of TT(BIPM) uses BIPM2021
