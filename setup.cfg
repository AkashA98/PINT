[metadata]
name = pint
description = A Pulsar Timing Package, written in Python from scratch
long_description = file: README.rst
long_desctiption_content_type = text/x-rst
author = Luo Jing, Scott Ransom, Paul Demorest, Paul Ray, et al.
author-email = sransom@nrao.edu
url = https://github.com/nanograv/PINT
project_urls =
    Documentation = https://nanograv-pint.readthedocs.io/
license = License :: OSI Approved :: BSD License
classifier =
    Intended Audience :: Science/Research
    License :: OSI Approved :: BSD License
    Operating System :: OS Independent
    Programming Language :: Python
    Programming Language :: Python :: 3
    Topic :: Scientific/Engineering :: Astronomy
    Topic :: Software Development :: Libraries :: Python Modules

[options]
zip_safe = False
packages = find:
package_dir =
    = src
include_package_data = True
install_requires =
<<<<<<< HEAD
    astropy>=2.0
    astropy>=3.2
=======
    astropy>=2.0; python_version < "3.0"
    astropy>=3.2; python_version >= "3.0"
>>>>>>> 65982ab4
    numpy>=1.11.0
    astropy>=2.0
    scipy>=0.18.1
    jplephem>=2.6
    matplotlib>=1.5.3
    emcee>=2.2.1, <3.0
    corner>=2.0.1
    enum34; python_version < "3.0"
setup_requires=
    pytest-runner>=2.0,<3dev
tests_require=
    pytest
    Sphinx>=1.8.; python_version < "3.0"5
    Sphinx>=2.2; python_version >= "3.0"

[options.packages.find]
where = src

[options.entry_points]
console_scripts =
    photonphase = pint.scripts.photonphase:main
    event_optimize = pint.scripts.event_optimize:main
    event_optimize_multiple = pint.scripts.event_optimize_multiple:main
    pintempo = pint.scripts.pintempo:main
    zima = pint.scripts.zima:main
    pintbary = pint.scripts.pintbary:main
    fermiphase = pint.scripts.fermiphase:main
    pintk = pint.scripts.pintk:main


# See the docstring in versioneer.py for instructions. Note that you must
# re-run 'versioneer.py setup' after changing this section, and commit the
# resulting files.

[versioneer]
VCS = git
style = pep440
versionfile_source = src/pint/extern/_version.py
versionfile_build = pint/extern/_version.py
tag_prefix = ''
parentdir_prefix = 'pint-'

[bdist_wheel]
universal = 1

[aliases]
test=pytest

[flake8]
max-line-length = 100
# This is an inappropriate non-error for slicing
extend-ignore = E203,
    E265
# __init__ doesn't need a docstring, should be in the class
    D107
# Other magic methods don't necessarily need docstings, what they do is well-defined
    D105
# Style issues, suppress these for a full flake8 run
#    E111,E114,E115,E116,E122,E123,E124,E125,E126,E127,E128,E129,E131
#    E201,E202,E203,E221,E222,E225,E226,E227,E228,E231,E241,E251,E261,E262,E265,E266,E271,E272
#    E301,E302,E303,E305,E306
#    E401,E501,E502
#    E701,E702,E703,E704,E741
#    W291,W293,W391,W503,W504
#    D100,D101,D102,D103,D104,D105
#    D200,D202,D204,D205,D207,D208,D209,D210
#    D300
#    D400,D401,D402,D403,D412,D413
#    RST201,RST202,RST203,RST210,RST212,RST299
#    RST301,RST304,RST306
statistics = True
exclude =
    docs/conf.py
    versioneer.py
    pint/mcmc_fitter.py
rst-roles =
    class,
    module,
    func,<|MERGE_RESOLUTION|>--- conflicted
+++ resolved
@@ -25,13 +25,8 @@
     = src
 include_package_data = True
 install_requires =
-<<<<<<< HEAD
-    astropy>=2.0
-    astropy>=3.2
-=======
     astropy>=2.0; python_version < "3.0"
     astropy>=3.2; python_version >= "3.0"
->>>>>>> 65982ab4
     numpy>=1.11.0
     astropy>=2.0
     scipy>=0.18.1
