"""Components of a pulsar light curve.

LCPrimitive and its subclasses implement
components of a pulsar light curve.  Includes primitives (Gaussian,
Lorentzian), etc.  as well as more sophisticated holistic templates that
provide single-parameter (location) representations of the light curve.

author: M. Kerr <matthew.kerr@gmail.com>

"""

# NB -- big TODO -- I don't think wrapped primitives quite correctly return
# Monte Carlo variables because they don't account for the uniform approx.
# perhaps this isn't a big deal

from math import atan, cos, cosh, sin, sinh, tan

import numpy as np
from scipy.integrate import quad, simps
from scipy.interpolate import interp1d
from scipy.special import erf, i0, i1
from scipy.stats import cauchy, norm

ROOT2PI = (2 * np.pi) ** 0.5
R2DI = (2 / np.pi) ** 0.5
ROOT2 = 2 ** 0.5
TWOPI = 2 * np.pi
PI = np.pi * 1
MAXWRAPS = 15
MINWRAPS = 3
WRAPEPS = 1e-8


def two_comp_mc(n, w1, w2, loc, func):
    """Generate MC photons from a two-sided distribution.

    Helper function.  This should work as is if w1,w2,loc are vectors.

    Parameters
    ----------
    n : int
        total number of photons
    w1 : float or array-like
        scale parameter for func, lefthand peak
    w2 : float or array-like
        scale parameter for func, righthand peak
    loc : float or array-like
        position of peak
    func : callable
        an 'rvs' function from scipy
    """
    frac1 = w1 / (w1 + w2)
    # number of photons required from left side
    n1 = (np.random.rand(n) < frac1).sum()
    r1 = func(loc=0, scale=w1, size=n1)
    # reflect and relocate photons to right or lef side
    r1 = loc + np.where(r1 <= 0, r1, -r1)
    r2 = func(loc=0, scale=w2, size=n - n1)
    r2 = loc + np.where(r2 > 0, r2, -r2)
    return np.mod(np.append(r1, r2), 1)


def approx_gradient(func, phases, log10_ens=None, eps=1e-6):
    """ Return a numerical gradient.  This works for both LCPrimitive and
        LCTemplate objects.  HOW AWESOME!
    """
    orig_p = func.get_parameters(free=False).copy()
    g = np.zeros([len(orig_p), len(phases)])
    weights = np.asarray([-1, 8, -8, 1]) / (12 * eps)

    def do_step(which, eps):
        p0 = orig_p.copy()
        p0[which] += eps
        func.set_parameters(p0, free=False)
        return func(phases, log10_ens)

    for i in range(len(orig_p)):
        # use a 4th-order central difference scheme
        for step, w in zip([2, 1, -1, -2], weights):
            g[i, :] += w * do_step(i, step * eps)

    func.set_parameters(orig_p, free=False)
    return g


def approx_hessian(func, phases, log10_ens=None, eps=1e-4):
    """ Return a numerical hessian.  This works for both LCPrimitive and
        LCTemplate objects.  HOW AWESOME!
    """
    orig_p = func.get_parameters(free=False).copy()
    g = np.zeros([len(orig_p), len(orig_p), len(phases)])
    weights = np.asarray([1, -1, -1, 1]) / (4 * eps ** 2)

    def do_step(which, eps):
        which1, which2 = which
        eps1, eps2 = eps
        p0 = orig_p.copy()
        p0[which1] += eps1
        p0[which2] += eps2
        func.set_parameters(p0, free=False)
        return func(phases)

    steps = np.asarray([[1, 1], [1, -1], [-1, 1], [-1, -1]]) * eps
    for i in range(len(orig_p)):
        for j in range(len(orig_p)):
            # use a 2th-order central difference scheme
            for weight, step in zip(weights, steps):
                g[i, j, :] += weight * do_step((i, j), step)

    func.set_parameters(orig_p, free=False)
    return g


def check_gradient(func, atol=1e-8, rtol=1e-5, quiet=False):
    """ Test gradient function with a set of MC photons.
        This works with either LCPrimitive or LCTemplate objects.

        TODO -- there is trouble with the numerical gradient when
        a for the location-related parameters when the finite step
        causes the peak to shift from one side of an evaluation phase
        to the other."""
    en = np.random.rand(1000) * 2 + 1  # 100 MeV to 10 GeV
    ph = func.random(en)
    if hasattr(func, "closest_to_peak"):
        eps = min(1e-6, 0.2 * func.closest_to_peak(ph))
    else:
        eps = 1e-6
    g1 = func.gradient(ph, en, free=False)
    g2 = func.approx_gradient(ph, en, eps=eps)
    anyfail = False
    for i in range(g1.shape[0]):
        d1 = np.abs(g1[i] - g2[i])
        a = np.argmax(d1)
        fail = np.any(d1 > (atol + rtol * np.abs(g2)))
        if not quiet:
            pass_string = "FAILED" if fail else "passed"
            print("%02d (%s) %.3g (abs)" % (i, pass_string, d1.max()))
        anyfail = anyfail or fail
    return not anyfail


<<<<<<< HEAD
class Fittable:
    # TODO
    """ Base class for any object with fittable parameters.
        Handle parameter names, etc. here?"""

    def get_parameters(self):
        pass

    def set_parameters(self):
        pass

    def get_bounds(self):
        pass

    def __call__(self, *args):
        return self._call(*args)[self.free]

    def _call(self, *args):
        raise NotImplementedError("Child class instantiates.")

    def grad(self, *args):
        return self._grad(*args)[self.free]

    def _grad(self, *args):
        raise NotImplementedError("Child class instantiates.")


class LCPrimitive:
=======
class LCPrimitive(object):
>>>>>>> 3f29a65a
    """ Base class for various components of a light curve.  All "analytic"
        light curve models must inherit and must implement the three
        'virtual' functions below."""

    def is_energy_dependent(self):
        return False

    def is_two_sided(self):
        """ True if primitive is asymmetric.  Default is False, two-sided
            child classes should override."""
        return False

    def copy(self):
        from copy import deepcopy

        return deepcopy(self)

    def __call__(self, phases):
        raise NotImplementedError(
            "Virtual function must be implemented by child class."
        )

    def integrate(self, x1=0, x2=1, log10_ens=3):
        """ Base implemention with scipy quad."""
        f = lambda ph: self(ph, log10_ens)
        return quad(f, x1, x2)[0]

    def cdf(self, x, log10_ens=3):
        return self.integrate(x1=0, x2=x, log10_ens=3)

    def fwhm(self):
        """Return the full-width at half-maximum of the light curve model."""
        return self.hwhm(0) + self.hwhm(1)

    def hwhm(self, right=False):
        """Return the half-width at half-maximum of the light curve model."""
        raise NotImplementedError(
            "Virtual function must be implemented by child class."
        )

    def init(self):
        self.p = np.asarray([1])
        self.pnames = []
        self.name = "Default"
        self.shortname = "None"

    def _asarrays(self):
        for key in ["p", "free", "bounds", "errors", "slope", "slope_free"]:
            if hasattr(self, key):
                v = self.__dict__[key]
                if v is not None:
                    self.__dict__[key] = np.asarray(
                        v, dtype=bool if "free" in key else float
                    )

    def _default_bounds(self):
        bounds = [[]] * len(self.p)
        # this order works for LCHarmonic, too
        bounds[0] = [0.005, 0.5]  # width
        bounds[-1] = [-1, 1]  # position
        if len(bounds) > 2:
            bounds[1] = [0.005, 0.5]  # width
        return bounds

    def _default_priors(self):
        loc = self.p.copy()
        width = np.asarray([0.1] * len(self.p))
        enable = np.asarray([False] * len(self.p))
        return loc, width, enable

    def __init__(self, **kwargs):
        """ Generally, class-specific setup work is performed in init.
            Here, init is called and certain guaranteed default members
            are established."""
        self.init()
        if not hasattr(self, "bounds"):
            self.bounds = self._default_bounds()  # default
        self.errors = np.zeros_like(self.p)
        self.free = np.asarray([True] * len(self.p))
        self.__dict__.update(kwargs)
        self._asarrays()
        (
            self.gauss_prior_loc,
            self.gauss_prior_width,
            self.gauss_prior_enable,
        ) = self._default_priors()
        self.shift_mode = False

    def _make_p(self, log10_ens=3):
        """ Internal method to return parameters appropriate for use
            in functional form."""
        return [None] + list(self.p)

    def set_parameters(self, p, free=True):
        if free:
            self.p[self.free] = p
        else:
            self.p[:] = p
        # adjust position to be between 0 and 1
        self.p[-1] = self.p[-1] % 1
        return np.all(self.p >= 0)

    def get_parameters(self, free=True):
        if free:
            return self.p[self.free]
        return self.p

    def get_parameter_names(self, free=True):
        return [p for (p, b) in zip(self.pnames, self.free) if b]

    def set_errors(self, errs):
        n = self.free.sum()
        self.errors[:] = 0.0
        self.errors[self.free] = errs[:n]
        return n

    def get_errors(self, free=True):
        return self.errors[self.free]

    def get_bounds(self):
        return self.bounds[self.free]

    def get_gauss_prior_parameters(self):
        mod_array = [False] * (len(self.p) - 1) + [True]
        return (
            self.gauss_prior_loc[self.free],
            self.gauss_prior_width[self.free],
            np.asarray(mod_array)[self.free],
            self.gauss_prior_enable[self.free],
        )

    def enable_gauss_prior(self, enable=True):
        """ [Convenience] Turn on gaussian prior."""
        self.gauss_prior_enable[:] = enable

    def center_gauss_prior(self, enable=False):
        """ [Convenience] Set gauss mode to current params."""
        self.gauss_prior_loc[:] = self.p[:]
        if enable:
            self.enable_gauss_prior()

    def get_location(self, error=False):
        if error:
            return np.asarray([self.p[-1], self.errors[-1]])
        return self.p[-1]

    def set_location(self, loc):
        self.p[-1] = loc

    def get_norm(self, error=False):
        # if error: return np.asarray([self.p[0],self.errors[0]])
        # return self.p[0]
        return 1

    def get_width(self, error=False, hwhm=False, right=False):
        """Return the width of the distribution.

        Parameters
        ----------
        error : bool
            if True, return tuple with value and error
        hwhm : bool
            if True, scale width to be HWHM
        right : bool
            if True, return "right" component, else "left".
            There is no distinction for symmetric dists.
        """
        scale = self.hwhm(right=right) / self.p[int(right)] if hwhm else 1
        if error:
            return np.asarray([self.p[int(right)], self.errors[int(right)]]) * scale
        return self.p[int(right)] * scale

    def get_gradient(self, phases, log10_ens=3):
        raise DeprecationWarning()
        return self.gradient(phases, log10_ens, free=True)

    def gradient(self, phases, log10_ens=3, free=False):
        """ Return the gradient of the primitives wrt the parameters.
        """
        raise NotImplementedError("No gradient function found for this object.")

    def gradient_derivative(self, phases, log10_ens=3, free=False):
        """ Return d/dphi(gradient).  This is needed for computing the
            hessian of the profile for parameters that affect the timing
            model and hence pulse phase.
        """
        raise NotImplementedError(
            "No gradient_derivative function found for this object."
        )

    def derivative(self, phases, log10_ens=3, order=1):
        """ Return d^np(phi)/dphi^n, with n=order."""
        raise NotImplementedError("No derivative function found for this object.")

    def random(self, n):
        """ Default is accept/reject."""
        if n < 1:
            return 0
        M = self(np.asarray([self.p[-1]]))  # peak amplitude
        rvals = np.empty(n)
        position = 0
        rfunc = np.random.rand
        while True:
            cand_phases = rfunc(n)
            cand_phases = cand_phases[rfunc(n) < self(cand_phases) / M]
            ncands = len(cand_phases)
            if ncands == 0:
                continue
            rvals[position : position + ncands] = cand_phases[: n - position]
            position += ncands
            if position >= n:
                break
        return rvals

    def __str__(self):
        m = max([len(n) for n in self.pnames])
        l = []
        errors = self.errors if hasattr(self, "errors") else [0] * len(self.pnames)
        for i in range(len(self.pnames)):
            fstring = "" if self.free[i] else " [FIXED]"
            n = self.pnames[i][:m]
            t_n = n + (m - len(n)) * " "
            l += [t_n + ": %.4f +\\- %.4f%s" % (self.p[i], errors[i], fstring)]
        l = [self.name + "\n------------------"] + l
        return "\n".join(l)

    def approx_gradient(self, phases, log10_ens=3, eps=1e-5):
        return approx_gradient(self, phases, log10_ens, eps=eps)

    def check_gradient(self, atol=1e-8, rtol=1e-5, quiet=False):
        return check_gradient(self, atol=atol, rtol=rtol, quiet=quiet)

    def sanity_checks(self, eps=1e-6):
        """ A few checks on normalization, integration, etc. """
        errfac = 1
        # Normalization test
        y, ye = quad(self, 0, 1)
        # t1 = abs(self.p[0]-y)<(ye*errfac)
        t1 = abs(1 - y) < (ye * errfac)
        # integrate method test
        # t2 = abs(self.p[0]-self.integrate(0,1))<eps
        t2 = abs(1 - self.integrate(0, 1)) < eps
        # FWHM test
        t3 = (self(self.p[-1]) * 0.5 - self(self.p[-1] - self.fwhm() / 2)) < eps
        # gradient test
        try:
            t4 = self.check_gradient(quiet=True)
        except:
            t4 = False
        # boundary conditions
        t5 = abs(self(0) - self(1 - eps)) < eps
        if not t1:
            print("Failed Normalization test")
        if not t2:
            print("Failed integrate method test")
        if not t3:
            print("Failed FWHM test")
        if not t4:
            print("Failed gradient test")
        if not t5:
            print("Did not pass boundary conditions")
        return np.all([t1, t2, t3, t4, t5])

    def eval_string(self):
        """ Return a string that can be evaled to instantiate a nearly-
            identical object."""
        return "%s(p=%s,free=%s,slope=%s,slope_free=%s)" % (
            self.__class__.__name__,
            str(list(self.p)),
            str(list(self.free)),
            str(list(self.slope)) if hasattr(self, "slope") else None,
            str(list(self.slope_free)) if hasattr(self, "slope_free") else None,
        )

    def dict_string(self):
        """ Return a string to express the object as a dictionary that can
            be easily instantiated using its keys."""

        def pretty_list(l, places=5):
            fmt = "%." + "%d" % places + "f"
            s = ", ".join([fmt % x for x in l])
            return "[" + s + "]"

        t = [
            "name = %s" % self.__class__.__name__,
            "p = %s" % (pretty_list(self.p)),
            "free = %s" % (str(list(self.free))),
            "slope = %s"
            % (pretty_list(self.slope) if hasattr(self, "slope") else None),
            "slope_free = %s"
            % (str(list(self.slope_free)) if hasattr(self, "slope_free") else None),
        ]
        # return 'dict(\n'+'\n    '.join(t)+'\n
        return t

    def closest_to_peak(self, phases):
        """ Return the minimum distance between a member of the array of
            phases and the position of the mode of the primitive."""
        return np.abs(phases - self.get_location()).min()

    def get_fixed_energy_version(self, log10_en=3):
        return self


class LCWrappedFunction(LCPrimitive):
    """ Super-class for profiles derived from wrapped functions.

        While some distributions (e.g. the wrapped normal) converge
        quickly, others (e.g. the wrapped Lorentzian) converge very slowly
        and must be truncated before machine precision is reached.

        In order to preserve normalization, the pdf is slightly adjusted:
        f(phi) = sum_(i,-N,N,g(phi+i)) + (1 - int(phi,-N,N,g(phi)) ).

        This introduces an additional parameteric dependence which must
        be accounted for by computation of the gradient.
    """

    def _norm(self, nwraps, log10_ens=3):
        """ Compute the truncated portion of the template."""
        # return self.p[0]-self.base_int(-nwraps,nwraps+1)
        return 1 - self.base_int(-nwraps, nwraps + 1, log10_ens)

    def _grad_norm(self, nwraps, log10_ens=3):
        """ Compute the gradient terms due to truncated portion.  That is,
            since we add on a uniform component beyond nwraps, the
            amplitude of this component depends on the CDF and hence on
            the parameters.

            Default implementation is to ignore these terms, applicable
            for rapidly-converging distributions (e.g. wrapped normal with
            small width parameter).  On the other hand, it is not
            negligible for long-tailed distributions, e.g. Lorentzians."""
        return None

    def _grad_deriv_norm(self, nwraps, log10_ens=3):
        return None

    def _grad_hess(self, nwraps, log10_ens=3):
        """ Compute the hessian terms due to truncated portion.
            See _grad_norm.
        """
        return None

    def __call__(self, phases, log10_ens=3):
        """ Return wrapped template + DC component corresponding to truncation."""
        results = self.base_func(phases, log10_ens)
        for i in range(1, MAXWRAPS + 1):
            t = self.base_func(phases, log10_ens, index=i)
            t += self.base_func(phases, log10_ens, index=-i)
            results += t
            if (i >= MINWRAPS) and (np.all(t < WRAPEPS)):
                break
        return results + self._norm(i, log10_ens)

    def gradient(self, phases, log10_ens=3, free=False):
        """ Return the gradient evaluated at a vector of phases.

            output : a num_parameter x len(phases) ndarray,
                     the num_parameter-dim gradient at each phase
        """
        results = self.base_grad(phases, log10_ens)
        for i in range(1, MAXWRAPS + 1):
            t = self.base_grad(phases, log10_ens, index=i)
            t += self.base_grad(phases, log10_ens, index=-i)
            results += t
            if (i >= MINWRAPS) and (np.all(t < WRAPEPS)):
                break
        gn = self._grad_norm(i, log10_ens)
        if gn is not None:
            for i in range(len(gn)):
                results[i, :] += gn[i]
        if free:
            return results[self.free]
        return results

    def gradient_derivative(self, phases, log10_ens=3, free=False):
        """ Return the gradient evaluated at a vector of phases.

            output : a num_parameter x len(phases) ndarray,
                     the num_parameter-dim gradient at each phase
        """
        results = self.base_grad_deriv(phases, log10_ens)
        for i in range(1, MAXWRAPS + 1):
            t = self.base_grad_deriv(phases, log10_ens, index=i)
            t += self.base_grad_deriv(phases, log10_ens, index=-i)
            results += t
            if (i >= MINWRAPS) and (np.all(t < WRAPEPS)):
                break
        gn = self._grad_deriv_norm(i, log10_ens)
        if gn is not None:
            for i in range(len(gn)):
                results[i, :] += gn[i]
        if free:
            return results[self.free]
        return results

    def hessian(self, phases, log10_ens=3, free=False):
        """ Return the hessian evaluated at a vector of phases.

            NB that this is restricted to the sub-space for this primitive.

            output : a num_parameter x num_parameter x len(phases) ndarray,
                     the num_parameter-dim^2 hessian at each phase
        """
        results = self.base_hess(phases, log10_ens)
        for i in range(1, MAXWRAPS + 1):
            t = self.base_hess(phases, log10_ens, index=i)
            t += self.base_hess(phases, log10_ens, index=-i)
            results += t
            if (i >= MINWRAPS) and (np.all(t < WRAPEPS)):
                break
        gh = self._grad_hess(i, log10_ens)
        if gh is not None:
            raise NotImplementedError
            # for i in range(len(gn)):
            # results[i,:] += gn[i]
        if free:
            return results[self.free, self.free]
        return results

    def derivative(self, phases, log10_ens=3, order=1):
        """ Return the phase gradient (dprim/dphi) at a vector of phases.

            order: order of derivative (1=1st derivative, etc.)

            output : a len(phases) ndarray, dprim/dphi

            NB this will generally be opposite in sign to the gradient of
            the location parameter.
        """
        results = self.base_derivative(phases, log10_ens, order=order)
        for i in range(1, MAXWRAPS + 1):
            t = self.base_derivative(phases, log10_ens, index=i, order=order)
            t += self.base_derivative(phases, log10_ens, index=-i, order=order)
            results += t
            if (i >= MINWRAPS) and (np.all(t < WRAPEPS)):
                break
        return results

    def integrate(self, x1, x2, log10_ens=3):
        # if(x1==0) and (x2==0): return 1.
        # NB -- this method is probably overkill now.
        results = self.base_int(x1, x2, log10_ens, index=0)
        for i in range(1, MAXWRAPS + 1):
            t = self.base_int(x1, x2, log10_ens, index=i)
            t += self.base_int(x1, x2, log10_ens, index=-i)
            results += t
            if np.all(t < WRAPEPS):
                break
        return results + (x2 - x1) * self._norm(i, log10_ens)

    def base_func(self, phases, log10_ens=3, index=0):
        raise NotImplementedError("No base_func function found for this object.")

    def base_grad(self, phases, log10_ens=3, index=0):
        raise NotImplementedError("No base_grad function found for this object.")

    def base_grad_deriv(self, phases, log10_ens=3, index=0):
        raise NotImplementedError("No base_grad_deriv function found for this object.")

    def base_hess(self, phases, log10_ens=3, index=0):
        raise NotImplementedError("No base_hess function found for this object.")

    def base_derivative(self, phases, log10_ens=3, index=0, order=1):
        raise NotImplementedError("No base_derivative function found for this object.")

    def base_int(self, phases, log10_ens=3, index=0):
        raise NotImplementedError("No base_int function found for this object.")


class LCGaussian(LCWrappedFunction):
    """ Represent a (wrapped) Gaussian peak.

        Parameters
        Width     the standard deviation parameter of the norm dist.
        Location  the mode of the Gaussian distribution
    """

    def init(self):
        self.p = np.asarray([0.03, 0.5])
        self.pnames = ["Width", "Location"]
        self.name = "Gaussian"
        self.shortname = "G"

    def hwhm(self, right=False):
        return self.p[0] * (2 * np.log(2)) ** 0.5

    def base_func(self, phases, log10_ens=3, index=0):
        e, width, x0 = self._make_p(log10_ens)
        z = (phases + index - x0) / width
        return (1.0 / (width * ROOT2PI)) * np.exp(-0.5 * z ** 2)

    def base_grad(self, phases, log10_ens=3, index=0):
        e, width, x0 = self._make_p(log10_ens)
        z = (phases + index - x0) / width
        f = (1.0 / (width * ROOT2PI)) * np.exp(-0.5 * z ** 2)
        return np.asarray([f / width * (z ** 2 - 1.0), f / width * z])

    def base_grad_deriv(self, phases, log10_ens=3, index=0):
        e, width, x0 = self._make_p(log10_ens)
        z = (phases + index - x0) / width
        f = (1.0 / (width * ROOT2PI)) * np.exp(-0.5 * z ** 2)
        q = f / width ** 2
        z2 = z ** 2
        return np.asarray([q * z * (3 - z2), q * (1 - z2)])

    def base_hess(self, phases, log10_ens=3, index=0):
        e, width, x0 = self._make_p(log10_ens)
        z = (phases + index - x0) / width
        f = (1.0 / (width * ROOT2PI)) * np.exp(-0.5 * z ** 2)
        q = f / width ** 2
        z2 = z ** 2
        rvals = np.empty((2, 2, len(z)))
        rvals[0, 0] = q * (z2 ** 2 - 5 * z2 + 2)
        rvals[0, 1] = q * (z2 - 3) * z
        rvals[1, 1] = q * (z2 - 1)
        rvals[1, 0] = rvals[0, 1]
        return rvals

    def base_derivative(self, phases, log10_ens=3, index=0, order=1):
        e, width, x0 = self._make_p(log10_ens)
        z = (phases + index - x0) / width
        f = (1.0 / (width * ROOT2PI)) * np.exp(-0.5 * z ** 2)
        if order == 1:
            return f / (-width) * z
        elif order == 2:
            return f / width ** 2 * (z ** 2 - 1)
        else:
            raise NotImplementedError

    def base_int(self, x1, x2, log10_ens=3, index=0):
        e, width, x0 = self._make_p(log10_ens)
        z1 = (x1 + index - x0) / width
        z2 = (x2 + index - x0) / width
        return 0.5 * (erf(z2 / ROOT2) - erf(z1 / ROOT2))

    def random(self, n):
        if hasattr(n, "__len__"):
            n = len(n)
        return np.mod(norm.rvs(loc=self.p[-1], scale=self.p[0], size=n), 1)


class LCGaussian2(LCWrappedFunction):
    """ Represent a (wrapped) two-sided Gaussian peak.

        Parameters
        Width1    the standard deviation parameter of the norm dist.
        Width2    the standard deviation parameter of the norm dist.
        Location  the mode of the distribution
    """

    def init(self):
        self.p = np.asarray([0.03, 0.03, 0.5])
        self.pnames = ["Width1", "Width2", "Location"]
        self.name = "Gaussian2"
        self.shortname = "G2"

    def is_two_sided(self):
        return True

    def hwhm(self, right=False):
        return (self.p[int(right)]) * (2 * np.log(2)) ** 0.5

    def base_func(self, phases, log10_ens=3, index=0):
        e, width1, width2, x0 = self._make_p(log10_ens)
        z = phases + (index - x0)
        z *= np.where(z <= 0, 1.0 / width1, 1.0 / width2)
        return (R2DI / (width1 + width2)) * np.exp(-0.5 * z ** 2)

    def base_grad(self, phases, log10_ens=3, index=0):
        e, width1, width2, x0 = self._make_p(log10_ens)
        z = phases + (index - x0)
        m = z <= 0
        w = np.where(m, width1, width2)
        z /= w
        f = (R2DI / (width1 + width2)) * np.exp(-0.5 * z ** 2)
        k = 1.0 / (width1 + width2)
        z2w = z ** 2 / w
        t = f * (z2w - k)
        g1 = f * (z2w * (m) - k)
        g2 = f * (z2w * (~m) - k)
        g3 = f * z / w
        return np.asarray([g1, g2, g3])

    def base_int(self, x1, x2, log10_ens=3, index=0):
        e, width1, width2, x0 = self._make_p(log10_ens)
        if index == 0 and (x1 < x0) and (x2 > x0):
            z1 = (x1 + index - x0) / width1
            z2 = (x2 + index - x0) / width2
            k1 = 2 * width1 / (width1 + width2)
            k2 = 2 * width2 / (width1 + width2)
            return 0.5 * (k2 * erf(z2 / ROOT2) - k1 * erf(z1 / ROOT2))
        w = width1 if ((x1 + index) < x0) else width2
        z1 = (x1 + index - x0) / w
        z2 = (x2 + index - x0) / w
        k = 2 * w / (width1 + width2)
        return 0.5 * k * (erf(z2 / ROOT2) - erf(z1 / ROOT2))

    def random(self, n):
        """ Use multinomial technique to return random photons from
            both components."""
        if hasattr(n, "__len__"):
            n = len(n)
        return two_comp_mc(n, self.p[0], self.p[1], self.p[-1], norm.rvs)


class LCLorentzian(LCPrimitive):
    """Represent a (wrapped) Lorentzian peak.

    Parameters
    ----------
    Width
        the width paramater of the wrapped Cauchy distribution, namely HWHM*2PI
        for narrow distributions
    Location
        the center of the peak in phase
    """

    def init(self):
        self.p = np.asarray([0.1, 0.5])
        self.pnames = ["Width", "Location"]
        self.name = "Lorentzian"
        self.shortname = "L"

    def hwhm(self, right=False):
        # NB -- bounds on p[1] set such that this is well-defined
        return np.arccos(2 - cosh(self.p[0])) / TWOPI

    def __call__(self, phases, log10_ens=3):
        e, gamma, loc = self._make_p(log10_ens)
        z = TWOPI * (phases - loc)
        # NB -- numpy call not as efficient as math.sinh etc.
        # but this allows easy inheritance for the energy-dependence
        return np.sinh(gamma) / (np.cosh(gamma) - np.cos(z))

    def gradient(self, phases, log10_ens=3, free=False):
        e, gamma, loc = self._make_p(log10_ens)
        z = TWOPI * (phases - loc)
        s1 = np.sinh(gamma)
        c1 = np.cosh(gamma)
        c = np.cos(z)
        s = np.sin(z)
        f = s1 / (c1 - c)
        f2 = f ** 2
        g1 = f * (c1 / s1) - f2
        g2 = f2 * (TWOPI / s1) * s
        if free:
            return np.asarray([g1, g2])[self.free]
        return np.asarray([g1, g2])

    def derivative(self, phases, log10_ens=3, index=0, order=1):
        """ Return the phase gradient (dprim/dphi) at a vector of phases.

            order: order of derivative (1=1st derivative, etc.)

            output : a len(phases) ndarray, dprim/dphi

            NB this will generally be opposite in sign to the gradient of
            the location parameter.
        """
        e, gamma, loc = self._make_p(log10_ens)
        z = TWOPI * (phases - loc)
        s1 = np.sinh(gamma)
        c1 = np.cosh(gamma)
        c = np.cos(z)
        s = np.sin(z)
        f = s1 / (c1 - c)
        f2 = f ** 2
        if order == 1:
            return (-TWOPI / s1) * (f ** 2 * s)
        elif order == 2:
            return (-(TWOPI ** 2) / s1) * f ** 2 * (c - 2 * f * s ** 2 / s1)
        else:
            raise NotImplementedError

    def random(self, n):
        if hasattr(n, "__len__"):
            n = len(n)
        return np.mod(cauchy.rvs(loc=self.p[-1], scale=self.p[0] / TWOPI, size=n), 1)

    def integrate(self, x1, x2, log10_ens=3):
        # NB -- due to the use of tans below, must be careful to use an angle
        # range of -pi/2 to pi/2 rather than 0 to pi as one would want
        # I haven't carefully tested this solution
        e, gamma, loc = self._make_p(log10_ens)
        x1 = PI * (x1 - loc)
        x2 = PI * (x2 - loc)
        t = 1.0 / np.tanh(0.5 * gamma)  # coth(gamma/2)
        v2 = np.arctan(t * tan(x2)) / PI
        v1 = np.arctan(t * tan(x1)) / PI
        return (v2 <= v1) + v2 - v1  # correction for tan wrapping


class LCLorentzian2(LCWrappedFunction):
    """ Represent a (wrapped) two-sided Lorentzian peak.
        Parameters
        Width1    the HWHM of the distribution (left)
        Width2    the HWHM of the distribution (right)
        Location  the mode of the distribution
    """

    def init(self):
        self.p = np.asarray([0.03, 0.03, 0.5])
        self.pnames = ["Width1", "Width2", "Location"]
        self.name = "Lorentzian2"
        self.shortname = "L2"

    def is_two_sided(self):
        return True

    def hwhm(self, right=False):
        return self.p[int(right)]

    def _grad_norm(self, nwraps, log10_ens=3):
        e, gamma1, gamma2, x0 = self._make_p(log10_ens)
        z1 = (-nwraps - x0) / gamma1
        z2 = (nwraps + 1 - x0) / gamma2
        t = gamma2 * np.arctan(z2) - gamma1 * np.arctan(z1)
        t1 = 1.0 / (1 + z1 ** 2)
        t2 = 1.0 / (1 + z2 ** 2)
        k = 2 / (gamma1 + gamma2) / PI
        f = k * t
        g1 = -1.0 / (gamma1 + gamma2) - (np.arctan(z1) - z1 * t1) / t
        g2 = -1.0 / (gamma1 + gamma2) + (np.arctan(z2) - z2 * t2) / t
        g3 = (t1 - t2) / t
        return [-f * g1, -f * g2, -f * g3]

    def base_func(self, phases, log10_ens=3, index=0):
        e, gamma1, gamma2, x0 = self._make_p(log10_ens)
        z = phases + (index - x0)
        z *= np.where(z <= 0, 1.0 / gamma1, 1.0 / gamma2)
        k = 2 / (gamma1 + gamma2) / PI
        return k / (1 + z ** 2)

    def base_grad(self, phases, log10_ens=3, index=0):
        e, gamma1, gamma2, x0 = self._make_p(log10_ens)
        z = phases + (index - x0)
        m = z < 0
        g = np.where(m, 1.0 / gamma1, 1.0 / gamma2)
        t1 = 1 + (z * g) ** 2
        t2 = 2 * (z * g) / t1
        g1 = -1 / (gamma1 + gamma2) + t2 * ((m * z) / gamma1 ** 2)
        g2 = -1 / (gamma1 + gamma2) + t2 * ((~m * z) / gamma2 ** 2)
        g3 = t2 * g
        f = (2.0 / (gamma1 + gamma2) / PI) / t1
        return np.asarray([f * g1, f * g2, f * g3])

    def base_derivative(self, phases, log10_ens=3, index=0, order=1):
        e, gamma1, gamma2, x0 = self._make_p(log10_ens)
        z = phases + (index - x0)
        g = np.where(z < 0, 1.0 / gamma1, 1.0 / gamma2)
        k = 2 / (gamma1 + gamma2) / PI
        z *= g
        f = k / (1 + z ** 2)
        if order == 1:
            return f ** 2 * (-2 / k) * z * g
        elif order == 2:
            fprime_on_z = f ** 2 * (-2 / k) * g
            return fprime_on_z * g + 2 * (fprime_on_z * z) ** 2 / f
        else:
            raise NotImplementedError

    def base_int(self, x1, x2, log10_ens=3, index=0):
        gamma1, gamma2, x0 = self.p
        # the only case where g1 and g2 can be different is if we're on the
        # 0th wrap, i.e. index=0; this also includes the case when we want
        # to use base_int to do a "full" integral
        if index == 0 and (x1 < x0) and (x2 > x0):
            g1, g2 = gamma1, gamma2
        else:
            g1, g2 = [gamma1] * 2 if ((x1 + index) < x0) else [gamma2] * 2
        z1 = (x1 + index - x0) / g1
        z2 = (x2 + index - x0) / g2
        k = 2.0 / (gamma1 + gamma2) / PI
        return k * (g2 * atan(z2) - g1 * atan(z1))

    def random(self, n):
        """ Use multinomial technique to return random photons from
            both components."""
        return two_comp_mc(n, self.p[0], self.p[1], self.p[-1], cauchy.rvs)


class LCVonMises(LCPrimitive):
    """ Represent a peak from the von Mises distribution.  This function is
        used in directional statistics and is naturally wrapped.

        Parameters:
            Width     inverse of the 'kappa' parameter in the std. def.
            Location  the center of the peak in phase
    """

    def init(self):
        self.p = np.asarray([0.05, 0.5])
        self.pnames = ["Width", "Location"]
        self.name = "VonMises"
        self.shortname = "VM"

    def hwhm(self, right=False):
        return 0.5 * np.arccos(self.p[0] * np.log(0.5) + 1) / TWOPI

    def __call__(self, phases, log10_ens=3):
        e, width, loc = self._make_p(log10_ens)
        z = TWOPI * (phases - loc)
        return np.exp(np.cos(z) / width) / i0(1.0 / width)

    def gradient(self, phases, log10_ens=3, free=False):
        e, width, loc = self._make_p(log10_ens)
        my_i0 = i0(1.0 / width)
        my_i1 = i1(1.0 / width)
        z = TWOPI * (phases - loc)
        cz = np.cos(z)
        sz = np.sin(z)
        f = (np.exp(cz) / width) / my_i0
        return np.asarray(
            [-cz / width ** 2 * f, TWOPI * (sz / width + my_i1 / my_i0) * f]
        )


class LCKing(LCWrappedFunction):
    """ Represent a (wrapped) King function peak.

        Parameters
        Sigma     the width parameter
        Gamma     the tail parameter
        Location  the mode of the distribution
    """

    # NOTES -- because we don't integrate over solid angle, the norm
    # integral / jacobean for the usual King function isn't trivial;
    # need to see if this is a show stopper

    def init(self):
        self.p = np.asarray([0.03, 0.5])
        self.pnames = ["Sigma", "Gamma", "Location"]
        self.name = "King"
        self.shortname = "K"

    def hwhm(self, right=False):
        raise NotImplementedError()
        return self.p[0] * (2 * np.log(2)) ** 0.5

    def base_func(self, phases, log10_ens=3, index=0):
        e, s, g, x0 = self._make_p(log10_ens)
        z = phases + index - x0
        u = 0.5 * (z / s) ** 2
        return (g - 1) / g * (1.0 + u / g) ** -g

    def base_grad(self, phases, log10_ens=3, index=0):
        raise NotImplementedError()
        e, width, x0 = self._make_p(log10_ens)
        z = (phases + index - x0) / width
        f = (1.0 / (width * ROOT2PI)) * np.exp(-0.5 * z ** 2)
        return np.asarray([f / width * (z ** 2 - 1.0), f / width * z])

    def base_int(self, x1, x2, log10_ens=3, index=0):
        e, s, g, x0 = self._make_p(log10_ens)
        z1 = x1 + index - x0
        z2 = x2 + index - x0
        u1 = 0.5 * ((x1 + index - x0) / s) ** 2
        u2 = 0.5 * ((x2 + index - x0) / s) ** 2
        f1 = 1 - (1.0 + u1 / g) ** (1 - g)
        f2 = 1 - (1.0 + u2 / g) ** (1 - g)
        if z1 * z2 < 0:  # span the peak
            return 0.5 * (f1 + f2)
        if z1 < 0:
            return 0.5 * (f1 - f2)
        return 0.5 * (f2 - f1)

    def random(self, n):
        raise NotImplementedError()
        if hasattr(n, "__len__"):
            n = len(n)
        return np.mod(norm.rvs(loc=self.p[-1], scale=self.p[0], size=n), 1)


class LCTopHat(LCPrimitive):
    """ Represent a top hat function.

        Parameters:
            Width     right edge minus left edge
            Location  center of top hat
    """

    def init(self):
        self.p = np.asarray([0.03, 0.5])
        self.pnames = ["Width", "Location"]
        self.name = "TopHat"
        self.shortname = "TH"
        self.fwhm_scale = 1

    def hwhm(self, right=False):
        return self.p[0] / 2

    def __call__(self, phases, wrap=True):
        width, x0 = self.p
        return np.where(np.mod(phases - x0 + width / 2, 1) < width, 1.0 / width, 0)

    def random(self, n):
        if hasattr(n, "__len__"):
            n = len(n)
        return np.mod(np.random.rand(n) * self.p[0] + self.p[-1] - self.p[0] / 2, 1)


class LCHarmonic(LCPrimitive):
    """Represent a sinusoidal shape corresponding to a harmonic in a Fourier expansion.

      Parameters:
         Location  the phase of maximum

    """

    def init(self):
        self.p = np.asarray([0.0])
        self.order = 1
        self.pnames = ["Location"]
        self.name = "Harmonic"
        self.shortname = "H"

    def __call__(self, phases, log10_ens=3):
        e, x0 = self._make_p(log10_ens)
        return 1 + 2 * np.cos((TWOPI * self.order) * (phases - x0))

    def integrate(self, x1, x2, log10_ens=3):
        e, x0 = self._make_p(log10_ens)
        t = self.order * TWOPI
        return (x2 - x1) + (np.sin(t * (x2 - x0)) - np.sin(t * (x1 - x0))) / t


class LCEmpiricalFourier(LCPrimitive):
    """ Calculate a Fourier representation of the light curve.
        The only parameter is an overall shift.
        Cannot be used with other LCPrimitive objects!

        Parameters:
           Shift     :     overall shift from original template phase
    """

    def init(self):
        self.nharm = 20
        self.p = np.asarray([0.0])
        self.free = np.asarray([True])
        self.pnames = ["Shift"]
        self.name = "Empirical Fourier Profile"
        self.shortname = "EF"
        self.shift_mode = True
        self.bounds = np.asarray([[0, 1]])

    def __init__(self, phases=None, input_file=None, **kwargs):
        """Must provide either phases or a template input file!"""
        self.init()
        self.__dict__.update(kwargs)
        if input_file is not None:
            self.from_file(input_file)
        if phases is not None:
            self.from_phases(phases)

    def from_phases(self, phases):
        n = float(len(phases))
        harmonics = np.arange(1, self.nharm + 1) * (2 * np.pi)
        self.alphas = np.asarray([(np.cos(k * phases)).sum() for k in harmonics])
        self.betas = np.asarray([(np.sin(k * phases)).sum() for k in harmonics])
        self.alphas /= n
        self.betas /= n
        self.harmonics = harmonics

    def from_file(self, input_file):
        if type(input_file) == type(""):
            toks = [
                line.strip().split()
                for line in open(input_file)
                if len(line.strip()) > 0 and "#" not in line
            ]
        else:
            toks = input_file
        alphas = []
        betas = []
        for tok in toks:
            if len(tok) != 2:
                continue
            try:
                a = float(tok[0])
                b = float(tok[1])
                alphas += [a]
                betas += [b]
            except:
                pass
        n = len(alphas)
        self.alphas = np.asarray(alphas)
        self.betas = np.asarray(betas)
        self.nharm = n
        self.harmonics = np.arange(1, n + 1) * (2 * np.pi)

    def to_file(self, output_file):
        f = open(output_file, "w")
        f.write("# fourier\n")
        for i in range(self.nharm):
            f.write("%s\t%s\n" % (self.alphas[i], self.betas[i]))

    def __call__(self, phases, log10_ens=None):
        """ NB energy-evolution currently not supported."""
        shift = self.p[0]
        harm = self.harmonics
        if shift != 0:
            """ shift theorem, for real coefficients
                It's probably a wash whether it is faster to simply
                subtract from the phases, but it's more fun this way! """
            c = np.cos(harm * shift)
            s = np.sin(harm * shift)
            a = c * self.alphas - s * self.betas
            b = s * self.alphas + c * self.betas
        else:
            a, b = self.alphas, self.betas

        ak = np.asarray([np.cos(phases * k) for k in harm]).transpose()
        bk = np.asarray([np.sin(phases * k) for k in harm]).transpose()
        return 1 + 2 * (a * ak + b * bk).sum(axis=1)

    def integrate(self, x1, x2):
        """ The Fourier expansion by definition includes the entire signal, so
        the norm is always unity."""
        return 1


class LCKernelDensity(LCPrimitive):
    """ Calculate a kernel density estimate of the light curve.
        The bandwidth is empirical, determined from examining several pulsars.
        The only parameter is an overall shift.
        Cannot be used with other LCPrimitive objects!

        Parameters:
            Shift     :     overall shift from original template phase
    """

    def init(self):
        self.bw = None
        self.use_scale = True
        self.max_contrast = 1
        self.resolution = 0.001  # interpolation sampling resolution
        self.p = np.asarray([0.0])
        self.free = np.asarray([True])
        self.pnames = ["Shift"]
        self.name = "Gaussian Kernel Density Estimate"
        self.shortname = "KD"
        self.shift_mode = True

    def __init__(self, phases=None, input_file=None, **kwargs):
        """Must provide either phases or a template input file!"""
        self.init()
        self.__dict__.update(kwargs)
        if input_file is not None:
            self.from_file(input_file)
        if phases is not None:
            self.from_phases(phases)

    def from_phases(self, phases):
        n = len(phases)
        # put in "ideal" HE bins after initial calculation of pulsed fraction
        # estimate pulsed fraction
        h = np.histogram(phases, bins=100)
        o = np.sort(h[0])
        p = (
            float((o[o > o[15]] - o[15]).sum()) / o.sum()
        )  # based on ~30% clean offpulse
        b = o[15]
        if self.bw is None:
            self.bw = (0.5 * (p ** 2 * n) ** -0.2) / (2 * np.pi)
            print(p, self.bw)
            local_p = np.maximum(h[0] - b, 0).astype(float) / h[0]
            print(local_p, b)
            bgbw = ((1 - p) ** 2 * n) ** -0.2 / (2 * np.pi)
            print(bgbw)
            self.bw = np.minimum((local_p ** 2 * h[0]) ** -0.2 / 100.0, bgbw)

        keys = np.searchsorted(h[1], phases)
        keys[keys == len(h[0])] = len(h[0]) - 1
        bw = self.bw[keys]
        print(len(phases), len(bw), type(bw))

        phases = phases.copy()
        self.phases = phases
        self.phases.sort()
        phases = np.asarray(phases)
        self.phases = np.asarray(phases)
        print(type(self.phases), type(phases))
        hi_mask = np.asarray(phases > 0.9)
        lo_mask = np.asarray(phases < 0.1)
        self.num = len(phases)
        self.phases = np.concatenate([phases[hi_mask] - 1, phases])
        self.phases = np.concatenate([self.phases, 1 + phases[lo_mask]])

        print(len(hi_mask), type(hi_mask), type(bw), len(bw))
        self.bw = np.concatenate([bw[hi_mask], bw])
        self.bw = np.concatenate([self.bw, bw[lo_mask]])

        # if self.bw is None:
        #   self.bw = len(phases)**-0.5

        dom = np.linspace(0, 1, int(1.0 / self.resolution))
        vals = self.__all_phases__(dom)
        ip = interp1d(dom, vals)
        mask = (self.phases > 0) & (self.phases < 1)

        """
        # this is a scaling that somehow works very well...
        vals = ip(self.phases[mask])
        scale = vals/(vals.max()-vals.min())*self.max_contrast
        #scale = scale**2
        #scale = (vals/vals.min())**1.5
        if self.use_scale:
         bw = self.bw / scale
        else:
         bw = self.bw * np.ones(len(vals))
        #bw = np.maximum(bw,self.resolution)
        """
        hi_mask = self.phases[mask] > 0.9
        lo_mask = self.phases[mask] < 0.1
        self.bw = np.concatenate([bw[hi_mask], bw])
        self.bw = np.concatenate([self.bw, bw[lo_mask]])

        vals = self.__all_phases__(dom)  # with new bandwidth
        self.interpolator = interp1d(dom, vals)
        self.xvals, self.yvals = dom, vals

    def __all_phases__(self, phases):
        return np.asarray(
            [
                (np.exp(-0.5 * ((ph - self.phases) / self.bw) ** 2) / self.bw).sum()
                for ph in phases
            ]
        ) / ((2 * np.pi) ** 0.5 * self.num)

    def from_file(self, input_file):
        if type(input_file) == type(""):
            toks = [
                line.strip().split()
                for line in open(input_file)
                if len(line.strip()) > 0 and "#" not in line
            ]
        else:
            toks = input_file

        xvals, yvals = np.asarray(toks).astype(float).transpose()
        self.xvals, self.yvals = xvals, yvals
        self.interpolator = interp1d(xvals, yvals)

    def __call__(self, phases):
        shift = self.p[0]
        if shift == 0:
            return self.interpolator(phases)
        # think this sign convention consistent with other classes - check.
        phc = np.mod(phases.copy() - shift, 1)
        """ MTK changed 25 Jul 2011
        if shift >= 0 : phc[phc<0] += 1
        else: phc[phc > 1] -= 1
        """
        return self.interpolator(phc)

    def to_file(self, output_file):
        f = open(output_file, "w")
        f.write("# kernel\n")
        for i in range(len(self.xvals)):
            f.write("%s\t%s\n" % (self.xvals[i], self.yvals[i]))

    def integrate(self, x1=0, x2=1):
        if (x1 == 0) and (x2 == 1):
            return 1.0
        # crude nearest neighbor approximation
        x = self.interpolator.x
        y = self.interpolator.y
        mask = (x >= x0) & (x <= x1)
        return simps(y[mask], x=x[mask])
        # return self.interpolator.y[mask].sum()/len(mask)


def convert_primitive(p1, ptype=LCLorentzian):
    """ Attempt to set the parameters of p2 to give a comparable primitive
        to p1."""
    p2 = ptype()
    p2_scale = p2.p[0] / p2.hwhm()
    # set position
    p2.p[-1] = p1.p[-1]
    # set width
    # default, 2->2 conversion
    p2.p[0] = p2_scale * p1.hwhm()
    # if we are going from 2->1, use mean of widths
    if (len(p2.p) == 2) and (len(p1.p) == 3):
        p2.p[0] = p2_scale * (p1.hwhm(right=False) + p1.hwhm(right=True)) / 2
    # if we are going from 1->2, duplicate
    elif (len(p2.p) == 3) and (len(p1.p) == 2):
        p2.p[1] = p2.p[0]
    # special case of going from gauss to Lorentzian
    # this makes peaks closer in nature than going by equiv HWHM
    if "Gaussian" in str(type(p1)) and "Lorentzian" in str(type(p2)):
        scale = p2(p1.p[-1]) / p1(p1.p[-1])
        p2.p[0] *= scale
        if len(p2.p) == 3:
            p2.p[1] *= scale
    return p2<|MERGE_RESOLUTION|>--- conflicted
+++ resolved
@@ -138,39 +138,7 @@
         anyfail = anyfail or fail
     return not anyfail
 
-
-<<<<<<< HEAD
-class Fittable:
-    # TODO
-    """ Base class for any object with fittable parameters.
-        Handle parameter names, etc. here?"""
-
-    def get_parameters(self):
-        pass
-
-    def set_parameters(self):
-        pass
-
-    def get_bounds(self):
-        pass
-
-    def __call__(self, *args):
-        return self._call(*args)[self.free]
-
-    def _call(self, *args):
-        raise NotImplementedError("Child class instantiates.")
-
-    def grad(self, *args):
-        return self._grad(*args)[self.free]
-
-    def _grad(self, *args):
-        raise NotImplementedError("Child class instantiates.")
-
-
 class LCPrimitive:
-=======
-class LCPrimitive(object):
->>>>>>> 3f29a65a
     """ Base class for various components of a light curve.  All "analytic"
         light curve models must inherit and must implement the three
         'virtual' functions below."""
