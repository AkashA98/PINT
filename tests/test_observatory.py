#!/usr/bin/env python
import io
import os

import astropy.units as u
import numpy as np
import pytest

import pint.observatory
from pint.observatory import NoClockCorrections, Observatory, get_observatory
from pint.pulsar_mjd import Time
import pint.observatory.topo_obs
from pint.observatory.topo_obs import (
    load_observatories,
    TopoObs,
)

tobs = ["aro", "ao", "chime", "drao"]


@pytest.fixture
def test_time():
    return Time(np.linspace(55000, 58000, num=100), scale="utc", format="pulsar_mjd")


@pytest.mark.parametrize("tobs", tobs)
def test_get_obs(tobs):
    site = get_observatory(
        tobs, include_gps=False, include_bipm=True, bipm_version="BIPM2015"
    )
    assert site


@pytest.mark.parametrize("tobs", tobs)
def test_different_bipm(tobs):
    site = get_observatory(
        tobs, include_gps=False, include_bipm=True, bipm_version="BIPM2019"
    )
    assert site


@pytest.mark.parametrize("tobs", tobs)
def test_clock_corr_shape(tobs, test_time):
    site = get_observatory(
        tobs, include_gps=True, include_bipm=True, bipm_version="BIPM2015"
    )
    clock_corr = site.clock_corrections(test_time)
    assert len(clock_corr) == len(test_time)
    clock_corr1 = site.clock_corrections(test_time[0])
    assert clock_corr1.shape == ()


@pytest.mark.parametrize("tobs", tobs)
def test_get_TDBs(tobs, test_time):
    site = get_observatory(
        tobs, include_gps=True, include_bipm=True, bipm_version="BIPM2015"
    )
    # Test default TDB calculation
    tdbs = site.get_TDBs(test_time)
    assert len(tdbs) == len(test_time)
    tdb1 = site.get_TDBs(test_time[0])
    assert tdb1.shape == (1,)


@pytest.mark.parametrize("tobs", tobs)
def test_get_TDBs_ephemeris(tobs, test_time):
    site = get_observatory(
        tobs, include_gps=True, include_bipm=True, bipm_version="BIPM2015"
    )

    # Test TDB calculation from ephemeris
    tdbs = site.get_TDBs(test_time, method="ephemeris", ephem="de430t")
    assert len(tdbs) == len(test_time)
    tdb1 = site.get_TDBs(test_time[0], method="ephemeris", ephem="de430t")
    assert tdb1.shape == (1,)


@pytest.mark.parametrize("tobs", tobs)
def test_positions_shape(tobs, test_time):
    site = get_observatory(
        tobs, include_gps=True, include_bipm=True, bipm_version="BIPM2015"
    )
    posvel = site.posvel(test_time, ephem="de436")
    assert posvel.pos.shape == (3, len(test_time))
    assert posvel.vel.shape == (3, len(test_time))


def test_wrong_TDB_method_raises(test_time):
    site = get_observatory(
        "ao", include_gps=True, include_bipm=True, bipm_version="BIPM2015"
    )
    with pytest.raises(ValueError):
        site.get_TDBs(test_time, method="ephemeris")
    with pytest.raises(ValueError):
        site.get_TDBs(test_time, method="Unknown_method")
    with pytest.raises(ValueError):
        site.get_TDBs(test_time, method="ephemeris", ephem="de436")


def test_wrong_name():
    with pytest.raises(KeyError):
        get_observatory("Wrong_name")


@pytest.fixture
def sandbox():
    class Sandbox:
        pass

    o = Sandbox()
    e = os.environ.copy()

    try:
        del os.environ["PINT_OBS_OVERRIDE"]
    except KeyError:
        pass
    reg = pint.observatory.Observatory._registry.copy()
    try:
        yield o
    finally:
        os.environ = e
        pint.observatory.Observatory._registry = reg


@pytest.mark.parametrize(
    "observatory", list(pint.observatory.Observatory._registry.keys())
)
def test_can_try_to_compute_corrections(observatory):
    # Many of these should emit warnings
    get_observatory(observatory).clock_corrections(Time(57600, format="mjd"))


<<<<<<< HEAD
good_observatories = ["gbt", "ao", "vla", "jodrell", "wsrt", "parkes"]
=======
# Some of these now require TEMPO2 clock files
# good_observatories = ["gbt", "ao", "vla", "jodrell", "wsrt", "parkes"]
good_observatories = ["gbt", "ao", "vla", "jodrell", "jbroach", "jbdfb"]
>>>>>>> 24e144a4


@pytest.mark.parametrize("observatory", good_observatories)
def test_can_compute_corrections(observatory):
    get_observatory(observatory).clock_corrections(
        Time(55600, format="mjd"), limits="error"
    )


@pytest.mark.parametrize("observatory", good_observatories)
def test_last_mjd(observatory):
    assert get_observatory(observatory).last_clock_correction_mjd() > 55600


def test_missing_clock_gives_exception_nonexistent():
    r = Observatory._registry.copy()
    try:
        o = TopoObs(
            "arecibo_bogus",
            clock_file="nonexistent.dat",
            itoa_code="W",
            itrf_xyz=[2390487.080, -5564731.357, 1994720.633],
        )

        with pytest.raises(NoClockCorrections):
            o.clock_corrections(Time(57600, format="mjd"), limits="error")
    finally:
        Observatory._registry = r


def test_no_clock_means_no_corrections():
    r = Observatory._registry.copy()
    try:
        o = TopoObs(
            "arecibo_bogus",
            itrf_xyz=[2390487.080, -5564731.357, 1994720.633],
            include_gps=False,
            include_bipm=False,
        )

        assert (
            o.clock_corrections(Time(57600, format="mjd"), limits="error").to_value(u.s)
            == 0
        )
    finally:
        Observatory._registry = r


@pytest.mark.parametrize("var", ["TEMPO", "TEMPO2"])
def test_missing_env_raises(var):
    r = Observatory._registry.copy()
    e = os.environ.copy()
    try:
        os.environ.pop(var, None)
        o = TopoObs(
            "arecibo_bogus",
            clock_file="nonexistent.dat",
            clock_dir=var,
            itrf_xyz=[2390487.080, -5564731.357, 1994720.633],
        )
        with pytest.raises(NoClockCorrections):
            o.clock_corrections(Time(57600, format="mjd"))
    finally:
        Observatory._registry = r
        os.environ = e


def test_observatories_registered():
    assert len(pint.observatory.Observatory._registry) > 5


def test_gbt_registered():
    get_observatory("gbt")


def test_is_gbt_still_ok():

    gbt = get_observatory("gbt")
    assert gbt._loc_itrf.y < 0


@pytest.mark.parametrize("overwrite", [True, False])
def test_observatory_override(sandbox, overwrite):
    gbt_orig = get_observatory("gbt")
    # just like the original GBT, but ITRF Y is positive here, and negative in the real one
    wronggbt = r"""
    {
        "gbt": {
        "tempo_code": "1",
        "itoa_code": "GB",
        "clock_file": "time_gbt.dat",
        "itrf_xyz": [
            882589.289,
            4924872.368,
            3943729.418
        ],
        "origin": "The Robert C. Byrd Green Bank Telescope.\nThis data was obtained by Joe Swiggum from Ryan Lynch in 2021 September.\n"
        }
    }
    """

    if not overwrite:
        with pytest.raises(ValueError):
            load_observatories(io.StringIO(wronggbt), overwrite=overwrite)
    else:
        load_observatories(io.StringIO(wronggbt), overwrite=overwrite)
        newgbt = get_observatory("gbt")
        assert newgbt._loc_itrf.y > 0
        assert newgbt._loc_itrf.y != gbt_orig._loc_itrf.y


def test_list_last_correction_mjds_runs():
    pint.observatory.list_last_correction_mjds()<|MERGE_RESOLUTION|>--- conflicted
+++ resolved
@@ -130,13 +130,16 @@
     get_observatory(observatory).clock_corrections(Time(57600, format="mjd"))
 
 
-<<<<<<< HEAD
-good_observatories = ["gbt", "ao", "vla", "jodrell", "wsrt", "parkes"]
-=======
-# Some of these now require TEMPO2 clock files
-# good_observatories = ["gbt", "ao", "vla", "jodrell", "wsrt", "parkes"]
-good_observatories = ["gbt", "ao", "vla", "jodrell", "jbroach", "jbdfb"]
->>>>>>> 24e144a4
+good_observatories = [
+    "gbt",
+    "ao",
+    "vla",
+    "jodrell",
+    "jbroach",
+    "jbdfb",
+    "wsrt",
+    "parkes",
+]
 
 
 @pytest.mark.parametrize("observatory", good_observatories)
