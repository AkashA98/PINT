#!/usr/bin/env python
import os
import unittest

import numpy as np
import pytest
from pint.pulsar_mjd import Time
import astropy.units as u

import pint.observatory
import pint.observatory.observatories
<<<<<<< HEAD
from pint.observatory import get_observatory, NoClockCorrections, Observatory
=======
from pint.observatory import get_observatory, Observatory, NoClockCorrections
>>>>>>> 496144ad
from pint.observatory.topo_obs import TopoObs
from pinttestdata import datadir

tobs = ["aro", "ao", "chime", "drao"]


<<<<<<< HEAD
@pytest.fixture
def test_time():
    return Time(np.linspace(55000, 58000, num=100), scale="utc", format="pulsar_mjd")


@pytest.mark.parametrize("tobs", tobs)
def test_get_obs(tobs):
    site = get_observatory(
        tobs, include_gps=False, include_bipm=True, bipm_version="BIPM2015"
    )
    assert site


@pytest.mark.parametrize("tobs", tobs)
def test_different_bipm(tobs):
    site = get_observatory(
        tobs, include_gps=False, include_bipm=True, bipm_version="BIPM2019"
    )
    assert site


@pytest.mark.parametrize("tobs", tobs)
def test_clock_corr_shape(tobs, test_time):
    site = get_observatory(
        tobs, include_gps=True, include_bipm=True, bipm_version="BIPM2015"
    )
    clock_corr = site.clock_corrections(test_time)
    assert len(clock_corr) == len(test_time)
    clock_corr1 = site.clock_corrections(test_time[0])
    assert clock_corr1.shape == ()


@pytest.mark.parametrize("tobs", tobs)
def test_get_TDBs(tobs, test_time):
    site = get_observatory(
        tobs, include_gps=True, include_bipm=True, bipm_version="BIPM2015"
    )
    # Test default TDB calculation
    tdbs = site.get_TDBs(test_time)
    assert len(tdbs) == len(test_time)
    tdb1 = site.get_TDBs(test_time[0])
    assert tdb1.shape == (1,)
=======
    def test_get_obs(self):
        for tobs in self.test_obs:
            site = get_observatory(
                tobs, include_gps=False, include_bipm=True, bipm_version="BIPM2015"
            )
            assert site, "Observatory {} did not initialize correctly".format(tobs)

    def test_different_bipm(self):
        for tobs in self.test_obs:
            site = get_observatory(
                tobs, include_gps=False, include_bipm=True, bipm_version="BIPM2019"
            )
            assert site, "BIPM2019 is not a valid BIPM choice"

    def test_clock_corr(self):
        for tobs in self.test_obs:
            site = get_observatory(
                tobs, include_gps=True, include_bipm=True, bipm_version="BIPM2015"
            )
            clock_corr = site.clock_corrections(self.test_time)
            assert len(clock_corr) == len(self.test_time)
            # Test one time
            clock_corr1 = site.clock_corrections(self.test_time[0])
            assert clock_corr1.shape == ()

    def test_get_TDBs(self):
        for tobs in self.test_obs:
            site = get_observatory(
                tobs, include_gps=True, include_bipm=True, bipm_version="BIPM2015"
            )
            # Test default TDB calculation
            tdbs = site.get_TDBs(self.test_time)
            assert len(tdbs) == len(self.test_time)
            tdb1 = site.get_TDBs(self.test_time[0])
            assert tdb1.shape == (1,)

            # Test TDB calculation from ephemeris
            tdbs = site.get_TDBs(self.test_time, method="ephemeris", ephem="de430t")
            assert len(tdbs) == len(self.test_time)
            tdb1 = site.get_TDBs(self.test_time[0], method="ephemeris", ephem="de430t")
            assert tdb1.shape == (1,)

    def test_positions(self):
        for tobs in self.test_obs:
            site = get_observatory(
                tobs, include_gps=True, include_bipm=True, bipm_version="BIPM2015"
            )
            posvel = site.posvel(self.test_time, ephem="de436")
            assert posvel.pos.shape == (3, len(self.test_time))
            assert posvel.vel.shape == (3, len(self.test_time))

    def test_wrong_name(self):
        with pytest.raises(KeyError):
            get_observatory("Wrong_name")

    def test_clock_correction_file_not_available(self):
        r = Observatory._registry.copy()
        try:
            # observatory clock correction path expections.
            TopoObs(
                "Fake1",
                tempo_code="?",
                itoa_code="FK",
                clock_fmt="tempo2",
                clock_file="fake2gps.clk",
                clock_dir="TEMPO2",
                itrf_xyz=[0.00, 0.0, 0.0],
                overwrite=True,
            )
            site = get_observatory(
                "Fake1", include_gps=True, include_bipm=True, bipm_version="BIPM2015"
            )
            with pytest.raises(NoClockCorrections):
                site.clock_corrections(self.test_time)
        finally:
            Observatory._registry = r

    def test_no_tempo2_but_tempo2_clock_requested(self):
        r = Observatory._registry.copy()
        try:
            fake_obs = TopoObs(
                "Fake1",
                tempo_code="?",
                itoa_code="FK",
                clock_fmt="tempo2",
                clock_file="fake2gps.clk",
                clock_dir="TEMPO2",
                itrf_xyz=[0.00, 0.0, 0.0],
                overwrite=True,
            )
            site = get_observatory(
                "Fake1", include_gps=True, include_bipm=True, bipm_version="BIPM2015"
            )
            with pytest.raises(RuntimeError):
                site.clock_corrections(self.test_time, limits="error")
        finally:
            Observatory._registry = r

    def test_no_tempo_but_tempo_clock_requested(self):
        r = Observatory._registry.copy()
        try:
            fake_obs = TopoObs(
                "Fake1",
                tempo_code="?",
                itoa_code="FK",
                clock_fmt="tempo",
                clock_file="fake2gps.clk",
                clock_dir="TEMPO",
                itrf_xyz=[0.00, 0.0, 0.0],
                overwrite=True,
            )
            site = get_observatory(
                "Fake1", include_gps=True, include_bipm=True, bipm_version="BIPM2015"
            )
            with pytest.raises(RuntimeError):
                site.clock_corrections(self.test_time, limits="error")
        finally:
            Observatory._registry = r
>>>>>>> 496144ad


@pytest.mark.parametrize("tobs", tobs)
def test_get_TDBs_ephemeris(tobs, test_time):
    site = get_observatory(
        tobs, include_gps=True, include_bipm=True, bipm_version="BIPM2015"
    )

    # Test TDB calculation from ephemeris
    tdbs = site.get_TDBs(test_time, method="ephemeris", ephem="de430t")
    assert len(tdbs) == len(test_time)
    tdb1 = site.get_TDBs(test_time[0], method="ephemeris", ephem="de430t")
    assert tdb1.shape == (1,)


@pytest.mark.parametrize("tobs", tobs)
def test_positions_shape(tobs, test_time):
    site = get_observatory(
        tobs, include_gps=True, include_bipm=True, bipm_version="BIPM2015"
    )
    posvel = site.posvel(test_time, ephem="de436")
    assert posvel.pos.shape == (3, len(test_time))
    assert posvel.vel.shape == (3, len(test_time))


def test_wrong_TDB_method_raises(test_time):
    site = get_observatory(
        "ao", include_gps=True, include_bipm=True, bipm_version="BIPM2015"
    )
    with pytest.raises(ValueError):
        site.get_TDBs(test_time, method="ephemeris")
    with pytest.raises(ValueError):
        site.get_TDBs(test_time, method="Unknown_method")
    with pytest.raises(ValueError):
        site.get_TDBs(test_time, method="ephemeris", ephem="de436")


def test_wrong_name():
    with pytest.raises(KeyError):
        get_observatory("Wrong_name")


@pytest.mark.parametrize(
    "observatory", list(pint.observatory.Observatory._registry.keys())
)
def test_can_try_to_compute_corrections(observatory):
    # Many of these should emit warnings
    get_observatory(observatory).clock_corrections(Time(57600, format="mjd"))


good_observatories = ["gbt", "ao", "vla", "jodrell", "wsrt", "parkes"]


@pytest.mark.parametrize("observatory", good_observatories)
def test_can_compute_corrections(observatory):
    get_observatory(observatory).clock_corrections(
        Time(55600, format="mjd"), limits="error"
    )


@pytest.mark.parametrize("observatory", good_observatories)
def test_last_mjd(observatory):
    assert get_observatory(observatory).last_clock_correction_mjd() > 55600


def test_missing_clock_gives_exception_nonexistent():
    r = Observatory._registry.copy()
    try:
        o = TopoObs(
            "arecibo_bogus",
            clock_file="nonexistent.dat",
            itoa_code="W",
            itrf_xyz=[2390487.080, -5564731.357, 1994720.633],
<<<<<<< HEAD
        )

        with pytest.raises(NoClockCorrections):
            o.clock_corrections(Time(57600, format="mjd"), limits="error")
    finally:
        Observatory._registry = r


def test_no_clock_required_ok():
=======
            overwrite=True,
        )

        with pytest.raises(RuntimeError):
            o.clock_corrections(Time(57600, format="mjd"), limits="error")
    finally:
        Observatory._registry = r


def test_no_clock_means_no_corrections():
>>>>>>> 496144ad
    r = Observatory._registry.copy()
    try:
        o = TopoObs(
            "arecibo_bogus",
            itrf_xyz=[2390487.080, -5564731.357, 1994720.633],
<<<<<<< HEAD
            include_gps=False,
            include_bipm=False,
        )

        assert (
            o.clock_corrections(Time(57600, format="mjd"), limits="error").to_value(u.s)
            == 0
        )
    finally:
        Observatory._registry = r


@pytest.mark.parametrize("var", ["TEMPO", "TEMPO2"])
def test_missing_env_raises(var):
    r = Observatory._registry.copy()
    e = os.environ.copy()
    try:
        os.environ.pop(var, None)
        o = TopoObs(
            "arecibo_bogus",
            clock_file="nonexistent.dat",
            clock_dir=var,
            itrf_xyz=[2390487.080, -5564731.357, 1994720.633],
        )
        with pytest.raises(NoClockCorrections):
            o.clock_corrections(Time(57600, format="mjd"))
    finally:
        Observatory._registry = r
        os.environ = e
=======
        )
        o.clock_corrections(Time(57600, format="mjd"), limits="error")
    finally:
        Observatory._registry = r
>>>>>>> 496144ad


def test_observatories_registered():
    assert len(pint.observatory.Observatory._registry) > 5


def test_gbt_registered():
    get_observatory("gbt")


def test_list_last_correction_mjds_runs():
    pint.observatory.list_last_correction_mjds()<|MERGE_RESOLUTION|>--- conflicted
+++ resolved
@@ -9,18 +9,13 @@
 
 import pint.observatory
 import pint.observatory.observatories
-<<<<<<< HEAD
 from pint.observatory import get_observatory, NoClockCorrections, Observatory
-=======
-from pint.observatory import get_observatory, Observatory, NoClockCorrections
->>>>>>> 496144ad
 from pint.observatory.topo_obs import TopoObs
 from pinttestdata import datadir
 
 tobs = ["aro", "ao", "chime", "drao"]
 
 
-<<<<<<< HEAD
 @pytest.fixture
 def test_time():
     return Time(np.linspace(55000, 58000, num=100), scale="utc", format="pulsar_mjd")
@@ -63,126 +58,6 @@
     assert len(tdbs) == len(test_time)
     tdb1 = site.get_TDBs(test_time[0])
     assert tdb1.shape == (1,)
-=======
-    def test_get_obs(self):
-        for tobs in self.test_obs:
-            site = get_observatory(
-                tobs, include_gps=False, include_bipm=True, bipm_version="BIPM2015"
-            )
-            assert site, "Observatory {} did not initialize correctly".format(tobs)
-
-    def test_different_bipm(self):
-        for tobs in self.test_obs:
-            site = get_observatory(
-                tobs, include_gps=False, include_bipm=True, bipm_version="BIPM2019"
-            )
-            assert site, "BIPM2019 is not a valid BIPM choice"
-
-    def test_clock_corr(self):
-        for tobs in self.test_obs:
-            site = get_observatory(
-                tobs, include_gps=True, include_bipm=True, bipm_version="BIPM2015"
-            )
-            clock_corr = site.clock_corrections(self.test_time)
-            assert len(clock_corr) == len(self.test_time)
-            # Test one time
-            clock_corr1 = site.clock_corrections(self.test_time[0])
-            assert clock_corr1.shape == ()
-
-    def test_get_TDBs(self):
-        for tobs in self.test_obs:
-            site = get_observatory(
-                tobs, include_gps=True, include_bipm=True, bipm_version="BIPM2015"
-            )
-            # Test default TDB calculation
-            tdbs = site.get_TDBs(self.test_time)
-            assert len(tdbs) == len(self.test_time)
-            tdb1 = site.get_TDBs(self.test_time[0])
-            assert tdb1.shape == (1,)
-
-            # Test TDB calculation from ephemeris
-            tdbs = site.get_TDBs(self.test_time, method="ephemeris", ephem="de430t")
-            assert len(tdbs) == len(self.test_time)
-            tdb1 = site.get_TDBs(self.test_time[0], method="ephemeris", ephem="de430t")
-            assert tdb1.shape == (1,)
-
-    def test_positions(self):
-        for tobs in self.test_obs:
-            site = get_observatory(
-                tobs, include_gps=True, include_bipm=True, bipm_version="BIPM2015"
-            )
-            posvel = site.posvel(self.test_time, ephem="de436")
-            assert posvel.pos.shape == (3, len(self.test_time))
-            assert posvel.vel.shape == (3, len(self.test_time))
-
-    def test_wrong_name(self):
-        with pytest.raises(KeyError):
-            get_observatory("Wrong_name")
-
-    def test_clock_correction_file_not_available(self):
-        r = Observatory._registry.copy()
-        try:
-            # observatory clock correction path expections.
-            TopoObs(
-                "Fake1",
-                tempo_code="?",
-                itoa_code="FK",
-                clock_fmt="tempo2",
-                clock_file="fake2gps.clk",
-                clock_dir="TEMPO2",
-                itrf_xyz=[0.00, 0.0, 0.0],
-                overwrite=True,
-            )
-            site = get_observatory(
-                "Fake1", include_gps=True, include_bipm=True, bipm_version="BIPM2015"
-            )
-            with pytest.raises(NoClockCorrections):
-                site.clock_corrections(self.test_time)
-        finally:
-            Observatory._registry = r
-
-    def test_no_tempo2_but_tempo2_clock_requested(self):
-        r = Observatory._registry.copy()
-        try:
-            fake_obs = TopoObs(
-                "Fake1",
-                tempo_code="?",
-                itoa_code="FK",
-                clock_fmt="tempo2",
-                clock_file="fake2gps.clk",
-                clock_dir="TEMPO2",
-                itrf_xyz=[0.00, 0.0, 0.0],
-                overwrite=True,
-            )
-            site = get_observatory(
-                "Fake1", include_gps=True, include_bipm=True, bipm_version="BIPM2015"
-            )
-            with pytest.raises(RuntimeError):
-                site.clock_corrections(self.test_time, limits="error")
-        finally:
-            Observatory._registry = r
-
-    def test_no_tempo_but_tempo_clock_requested(self):
-        r = Observatory._registry.copy()
-        try:
-            fake_obs = TopoObs(
-                "Fake1",
-                tempo_code="?",
-                itoa_code="FK",
-                clock_fmt="tempo",
-                clock_file="fake2gps.clk",
-                clock_dir="TEMPO",
-                itrf_xyz=[0.00, 0.0, 0.0],
-                overwrite=True,
-            )
-            site = get_observatory(
-                "Fake1", include_gps=True, include_bipm=True, bipm_version="BIPM2015"
-            )
-            with pytest.raises(RuntimeError):
-                site.clock_corrections(self.test_time, limits="error")
-        finally:
-            Observatory._registry = r
->>>>>>> 496144ad
 
 
 @pytest.mark.parametrize("tobs", tobs)
@@ -256,7 +131,6 @@
             clock_file="nonexistent.dat",
             itoa_code="W",
             itrf_xyz=[2390487.080, -5564731.357, 1994720.633],
-<<<<<<< HEAD
         )
 
         with pytest.raises(NoClockCorrections):
@@ -265,25 +139,12 @@
         Observatory._registry = r
 
 
-def test_no_clock_required_ok():
-=======
-            overwrite=True,
-        )
-
-        with pytest.raises(RuntimeError):
-            o.clock_corrections(Time(57600, format="mjd"), limits="error")
-    finally:
-        Observatory._registry = r
-
-
 def test_no_clock_means_no_corrections():
->>>>>>> 496144ad
     r = Observatory._registry.copy()
     try:
         o = TopoObs(
             "arecibo_bogus",
             itrf_xyz=[2390487.080, -5564731.357, 1994720.633],
-<<<<<<< HEAD
             include_gps=False,
             include_bipm=False,
         )
@@ -313,12 +174,6 @@
     finally:
         Observatory._registry = r
         os.environ = e
-=======
-        )
-        o.clock_corrections(Time(57600, format="mjd"), limits="error")
-    finally:
-        Observatory._registry = r
->>>>>>> 496144ad
 
 
 def test_observatories_registered():
